--- conflicted
+++ resolved
@@ -2,19 +2,13 @@
 // `ng build` replaces `environment.ts` with `environment.prod.ts`.
 // The list of file replacements can be found in `angular.json`.
 
-<<<<<<< HEAD
-export const environment = {
-  production: false,
-  agentApiUrl: 'https://pantry-manager.onrender.com/agent/process',
-  proApiUrl: 'https://pantry-manager.onrender.com/api/payments',
-=======
 import { Environment } from './environment.model';
 
 export const environment: Environment = {
   production: false,
-  apiBaseUrl: 'https://pantry-manager-develop.onrender.com',
+  agentApiUrl: 'https://pantry-manager-develop.onrender.com/agent/process',
+  proApiUrl: 'https://pantry-manager-develop.onrender.com/api/payments',
   revenueCatPublicKey: 'goog_vWMgZBWrWzVBcjMvfvSSbMFFIEa',
->>>>>>> 36a696a0
 };
 
 /*
