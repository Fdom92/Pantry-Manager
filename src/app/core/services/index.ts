--- conflicted
+++ resolved
@@ -3,8 +3,5 @@
 export * from './storage.service';
 export * from './user-settings.service';
 export * from './app-preferences.service';
-<<<<<<< HEAD
 export * from './agent.service';
-=======
-export * from './language.service';
->>>>>>> 7dac068f
+export * from './language.service';