--- conflicted
+++ resolved
@@ -1,7 +1,6 @@
 import { CommonModule } from '@angular/common';
 import { Component, computed, effect, inject, signal } from '@angular/core';
 import { NEAR_EXPIRY_WINDOW_DAYS } from '@core/constants';
-<<<<<<< HEAD
 import {
   ES_DATE_FORMAT_OPTIONS,
   Insight,
@@ -11,13 +10,7 @@
   ItemLocationStock,
   PantryItem,
 } from '@core/models';
-import { InsightService, LanguageService } from '@core/services';
-import { PantryStoreService } from '@core/store/pantry-store.service';
-=======
-import { ItemLocationStock, PantryItem } from '@core/models/inventory';
-import { ES_DATE_FORMAT_OPTIONS } from '@core/models/shared';
-import { LanguageService, PantryStoreService } from '@core/services';
->>>>>>> 1d8e9739
+import { InsightService, LanguageService, PantryStoreService } from '@core/services';
 import {
   formatDateTimeValue,
   formatDateValue,
@@ -94,15 +87,10 @@
   readonly lastRefreshTimestamp = signal<string | null>(null);
   readonly isDeletingExpiredItems = signal(false);
   // Computed Signals
-<<<<<<< HEAD
-  readonly totalItems = computed(() => this.summary().total);
-  readonly recentItems = computed(() => this.computeRecentItems(this.items()));
-  readonly dashboardInsight = computed<Insight | null>(() => this.evaluateDashboardInsight());
-=======
   readonly totalItems = computed(() => this.inventorySummary().total);
   readonly recentlyUpdatedItems = computed(() => this.getRecentItemsByUpdatedAt(this.pantryItems()));
   readonly hasExpiredItems = computed(() => this.expiredItems().length > 0);
->>>>>>> 1d8e9739
+  readonly dashboardInsight = computed<Insight | null>(() => this.evaluateDashboardInsight());
   // Getter
   get nearExpiryWindow(): number {
     return NEAR_EXPIRY_WINDOW_DAYS;
@@ -163,7 +151,7 @@
   }
 
   private evaluateDashboardInsight(): Insight | null {
-    const items = this.items();
+    const items = this.pantryItems();
     if (!items?.length) {
       return null;
     }
@@ -321,8 +309,6 @@
       return new Date(current) < new Date(earliest) ? current : earliest;
     });
   }
-<<<<<<< HEAD
-=======
 
   private canDeleteExpiredItems(): boolean {
     return !this.isDeletingExpiredItems() && this.hasExpiredItems();
@@ -335,5 +321,4 @@
     return window.confirm(this.translate.instant('dashboard.confirmDeleteExpired'));
   }
 
->>>>>>> 1d8e9739
 }