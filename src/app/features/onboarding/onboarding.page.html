<ion-content [fullscreen]="true" class="onboarding">
  <div class="background-blur blur-a"></div>
  <div class="background-blur blur-b"></div>

  <div class="top-bar">
    <div class="eyebrow">
      <ion-icon name="aperture-outline"></ion-icon>
      <span>{{ 'onboarding.tagline' | translate }}</span>
    </div>
  </div>

  <swiper-container
    #swiperRef
    class="onboarding-swiper"
    (slidechange)="handleSlideChanged()">
    <swiper-slide *ngFor="let slide of availableSlides(); index as idx">
      <div class="slide-card" [class.is-pro]="slide.pro">
        @if (slide.badgeKey) {
        <div class="pill">
          {{ slide.badgeKey | translate }}
        </div>
        }
        <div class="icon-burst">
          <div class="glow"></div>
          <ion-icon [name]="slide.icon"></ion-icon>
        </div>
        <h1>
          {{ slide.titleKey | translate }}
        </h1>
        <p>
          {{ slide.descriptionKey | translate }}
        </p>
      </div>
    </swiper-slide>
  </swiper-container>

  <div class="actions">
<<<<<<< HEAD
    <ion-button
      fill="clear"
      (click)="onSkip()">
=======
      <ion-button
        fill="clear"
        color="light"
        (click)="skipOnboarding()">
>>>>>>> 1d8e9739
      {{ 'onboarding.actions.skip' | translate }}
    </ion-button>
    @if (!isLastSlide()) {
      <ion-button
        color="primary"
        shape="round"
        (click)="goToNextSlide()">
      {{ 'onboarding.actions.next' | translate }}
    </ion-button>
    } @else {
      <ion-button
        color="primary"
        shape="round"
        (click)="completeOnboarding()">
      {{ 'onboarding.actions.start' | translate }}
    </ion-button>
    }
  </div>
</ion-content><|MERGE_RESOLUTION|>--- conflicted
+++ resolved
@@ -35,16 +35,9 @@
   </swiper-container>
 
   <div class="actions">
-<<<<<<< HEAD
     <ion-button
       fill="clear"
-      (click)="onSkip()">
-=======
-      <ion-button
-        fill="clear"
-        color="light"
-        (click)="skipOnboarding()">
->>>>>>> 1d8e9739
+      (click)="skipOnboarding()">
       {{ 'onboarding.actions.skip' | translate }}
     </ion-button>
     @if (!isLastSlide()) {
