--- conflicted
+++ resolved
@@ -98,10 +98,7 @@
   providers: [
     provideIonicAngular(),
     provideRouter(routes),
-<<<<<<< HEAD
     provideHttpClient(),
-    { provide: LOCALE_ID, useValue: 'es' },
-=======
     importProvidersFrom(
       HttpClientModule,
       TranslateModule.forRoot({
@@ -116,6 +113,5 @@
     ),
     { provide: APP_INITIALIZER, useFactory: initLanguage, deps: [LanguageService], multi: true },
     { provide: LOCALE_ID, useFactory: localeFactory, deps: [LanguageService] },
->>>>>>> 7dac068f
   ],
 }).catch(err => console.error(err));